#!/usr/bin/env python3
"""
Created on Thu Jan 20 20:20:20 2020

@author: DRUOT Thierry, Nicolas Monrolin
"""

from aircraft.tool import unit
from aircraft.aircraft_root import Arrangement
from aircraft.aircraft_root import Aircraft
from aircraft.requirement import Requirement

<<<<<<< HEAD
import process

from aircraft.tool.dictionary import *
=======
from aircraft.tool.dictionary import MarilibIO
>>>>>>> e7427dba




agmt = Arrangement(body_type = "fuselage",          # "fuselage" or "blended"
                   wing_type = "classic",           # "classic" or "blended"
                   wing_attachment = "low",         # "low" or "high"
                   stab_architecture = "classic",   # "classic", "t_tail" or "h_tail"
                   tank_architecture = "wing_box",  # "wing_box", "piggy_back" or "pods"
                   number_of_engine = "twin",       # "twin" or "quadri"
                   nacelle_attachment = "wing",     # "wing", "rear" or "pods"
                   power_architecture = "tf",       # "tf", "pf", "pte1", "ef1", "ep1",
                   energy_source = "kerosene")      # "kerosene", "methane", "liquid_h2", "700bar_h2" or "battery"

reqs = Requirement(n_pax_ref = 150.,
                   design_range = unit.m_NM(3000.),
                   cruise_mach = 0.78,
                   cruise_altp = unit.m_ft(35000.),
                   arrangement = agmt)





ac = Aircraft("This_plane")

ac.factory(agmt, reqs)


ac.airframe.wing.area = 110.
ac.airframe.nacelle.reference_thrust = unit.N_kN(110.)


process.mda(ac)

var = ["aircraft.airframe.nacelle.reference_thrust",
       "aircraft.airframe.wing.area"]
var_bnd = [[unit.N_kN(80.), unit.N_kN(200.)],
           [100., 200.]]

cst = ["aircraft.performance.take_off.tofl_req - aircraft.performance.take_off.tofl_eff",
       "aircraft.performance.approach.app_speed_req - aircraft.performance.approach.app_speed_eff",
       "aircraft.performance.mcl_ceiling.vz_eff - aircraft.performance.mcl_ceiling.vz_req",
       "aircraft.performance.mcr_ceiling.vz_eff - aircraft.performance.mcr_ceiling.vz_req",
       "aircraft.performance.oei_ceiling.path_eff - aircraft.performance.oei_ceiling.path_req",
       "aircraft.performance.time_to_climb.ttc_req - aircraft.performance.time_to_climb.ttc_eff"]
cst_mag = ["aircraft.performance.take_off.tofl_req",
           "aircraft.performance.approach.app_speed_req",
           "unit.mps_ftpmin(100.)",
           "unit.mps_ftpmin(100.)",
           "aircraft.performance.oei_ceiling.path_req",
           "aircraft.performance.time_to_climb.ttc_req"]

crt = "aircraft.weight_cg.mtow"

#process.mdf(ac, var,var_bnd, cst,cst_mag, crt)



res = [ac.airframe.nacelle.reference_thrust,
       ac.airframe.wing.area]
step = [0.05, 0.05]    # Relative grid step
file = "explore_design.txt"

process.explore_design_space(ac, res, step, file)

field = 'MTOW'
const = ['TOFL', 'App_speed', 'OEI_path', 'Vz_MCL', 'Vz_MCR', 'TTC']
color = ['red', 'blue', 'violet', 'orange', 'brown', 'yellow']
limit = [ac.performance.take_off.tofl_req,
         unit.kt_mps(ac.performance.approach.app_speed_req),
         unit.pc_no_dim(ac.performance.oei_ceiling.path_req),
         unit.ftpmin_mps(ac.performance.mcl_ceiling.vz_req),
         unit.ftpmin_mps(ac.performance.mcr_ceiling.vz_req),
         unit.min_s(ac.performance.time_to_climb.ttc_req)]       # Limit values
bound = np.array(["ub", "ub", "lb", "lb", "lb", "ub"])                 # ub: upper bound, lb: lower bound

process.draw_design_space(file, res, field, const, color, limit, bound)

#ac.draw.payload_range("This_plot")
#ac.draw.view_3d("This_plot")

io = MarilibIO()
json = io.to_json_file(ac,'aircraft_test')
#dico = io.from_string(json)

#io.save_to_file(ac,'test')
#ac2 = io.load_from_file('test.pkl')<|MERGE_RESOLUTION|>--- conflicted
+++ resolved
@@ -10,13 +10,9 @@
 from aircraft.aircraft_root import Aircraft
 from aircraft.requirement import Requirement
 
-<<<<<<< HEAD
 import process
 
-from aircraft.tool.dictionary import *
-=======
 from aircraft.tool.dictionary import MarilibIO
->>>>>>> e7427dba
 
 
 
