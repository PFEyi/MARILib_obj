--- conflicted
+++ resolved
@@ -34,11 +34,7 @@
 import pickle as pickle
 import re
 
-<<<<<<< HEAD
-from marilib.context.unit import convert_to, convert_from
-=======
 from marilib.utils.unit import convert_to
->>>>>>> 340c51b5
 
 STANDARD_FORMAT = 6
 
