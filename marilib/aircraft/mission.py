#!/usr/bin/env python3
"""
Created on Thu Jan 20 20:20:20 2020

@author: DRUOT Thierry, Nicolas Monrolin
"""

from marilib.utils import earth, unit

import numpy as np
from scipy.optimize import fsolve

from marilib.aircraft.performance import Flight

class MissionBasic(Flight):
    """Definition of all mission types for fuel powered airplanes
    """
    def __init__(self, aircraft):
        super(MissionBasic, self).__init__(aircraft)
        self.aircraft = aircraft

        self.max_payload = None
        self.nominal = None
        self.max_fuel = None
        self.zero_payload = None
        self.cost = None

        self.disa = None
        self.altp = None
        self.mach = None
        self.mass = None

    def eval_cruise_point(self):
        raise NotImplementedError

    def payload_range(self):
        payload_max = self.aircraft.airframe.cabin.maximum_payload
        mtow = self.aircraft.weight_cg.mtow
        owe = self.aircraft.weight_cg.owe
        fuel_max = self.aircraft.weight_cg.mfw
        nominal_payload = self.aircraft.airframe.cabin.nominal_payload
        design_range = self.aircraft.requirement.design_range
        cost_range = self.aircraft.requirement.cost_range

        disa = self.aircraft.requirement.cruise_disa
        altp = self.aircraft.requirement.cruise_altp
        mach = self.aircraft.requirement.cruise_mach

        self.max_payload.eval(owe,altp,mach,disa, payload=payload_max, tow=mtow)

        self.nominal.eval(design_range,mtow,owe,altp,mach,disa)

        self.max_fuel.eval(owe,altp,mach,disa, fuel_total=fuel_max, tow=mtow)

        self.zero_payload.eval(owe,altp,mach,disa, fuel_total=fuel_max, payload=0.)

        self.cost.eval(owe,altp,mach,disa, range=cost_range, payload=nominal_payload)


class Mission(MissionBasic):
    """Definition of all mission types for fuel powered airplanes
    """
    def __init__(self, aircraft):
        super(Mission, self).__init__(aircraft)
        self.aircraft = aircraft

        self.max_payload = MissionGeneric(aircraft)
        self.nominal = MissionNominal(aircraft)
        self.max_fuel = MissionGeneric(aircraft)
        self.zero_payload = MissionGeneric(aircraft)
        self.cost = MissionGeneric(aircraft)

        self.ktow = 0.90    # TOW ratio at which cruise mean consumption is computed

        self.crz_sar = None
        self.crz_cz = None
        self.crz_lod = None
        self.crz_thrust = None
        self.crz_throttle = None
        if self.aircraft.airframe.nacelle.sfc_type=="thrust":
            self.crz_tsfc = None
        elif self.aircraft.airframe.nacelle.sfc_type=="power":
            self.crz_psfc = None

        self.max_sar_altp = None
        self.max_sar = None
        self.max_sar_cz = None
        self.max_sar_lod = None
        self.max_sar_thrust = None
        self.max_sar_throttle = None
        if self.aircraft.airframe.nacelle.sfc_type=="thrust":
            self.max_sar_tsfc = None
        elif self.aircraft.airframe.nacelle.sfc_type=="power":
            self.max_sar_psfc = None

    def eval_cruise_point(self):
        """Evaluate cruise point characteristics
        """
        self.disa = self.aircraft.requirement.cruise_disa
        self.altp = self.aircraft.requirement.cruise_altp
        self.mach = self.aircraft.requirement.cruise_mach
        self.mass = self.ktow*self.aircraft.weight_cg.mtow

        pamb,tamb,tstd,dtodz = earth.atmosphere(self.altp, self.disa)

        lf_dict = self.level_flight(pamb,tamb,self.mach,self.mass)
        sm_dict = self.eval_max_sar(self.mass,self.mach,self.disa)

        self.crz_sar = lf_dict["sar"]
        self.crz_cz = lf_dict["cz"]
        self.crz_lod = lf_dict["lod"]
        self.crz_thrust = lf_dict["fn"]
        self.crz_throttle = lf_dict["thtl"]
        if self.aircraft.airframe.nacelle.sfc_type=="thrust":
            self.crz_tsfc = lf_dict["sfc"]
        elif self.aircraft.airframe.nacelle.sfc_type=="power":
            self.crz_psfc = lf_dict["sfc"]

        self.max_sar_altp = sm_dict["altp"]
        self.max_sar = sm_dict["sar"]
        self.max_sar_cz = sm_dict["cz"]
        self.max_sar_lod = sm_dict["lod"]
        self.max_sar_thrust = sm_dict["fn"]
        self.max_sar_throttle = sm_dict["thtl"]
        if self.aircraft.airframe.nacelle.sfc_type=="thrust":
            self.max_sar_tsfc = sm_dict["sfc"]
        elif self.aircraft.airframe.nacelle.sfc_type=="power":
            self.max_sar_psfc = sm_dict["sfc"]

    def mass_mission_adaptation(self):
        """Solves coupling between MTOW and OWE
        """
        range = self.aircraft.requirement.design_range
        altp = self.aircraft.requirement.cruise_altp
        mach = self.aircraft.requirement.cruise_mach
        disa = self.aircraft.requirement.cruise_disa

        payload = self.aircraft.airframe.cabin.nominal_payload

        def fct(mtow):
            self.aircraft.weight_cg.mtow = mtow[0]
            self.aircraft.weight_cg.mass_pre_design()
            owe = self.aircraft.weight_cg.owe
            self.nominal.eval(range,mtow,owe,altp,mach,disa)
            fuel_total = self.nominal.fuel_total
            return mtow - (owe + payload + fuel_total)

        mtow_ini = [self.aircraft.weight_cg.mtow]
        output_dict = fsolve(fct, x0=mtow_ini, args=(), full_output=True)
        if (output_dict[2]!=1): raise Exception("Convergence problem")

        self.aircraft.weight_cg.mtow = output_dict[0][0]
        self.aircraft.weight_cg.mass_pre_design()


class MissionIsoMass(MissionBasic):
    """Definition of all mission types for battery powered airplanes
    """
    def __init__(self, aircraft):
        super(MissionIsoMass, self).__init__(aircraft)
        self.aircraft = aircraft

        self.max_payload = MissionIsoMassGeneric(aircraft)
        self.nominal = MissionIsoMassNominal(aircraft)
        self.max_fuel = MissionIsoMassGeneric(aircraft)
        self.zero_payload = MissionIsoMassGeneric(aircraft)
        self.cost = MissionIsoMassGeneric(aircraft)

        self.crz_esar = None
        self.crz_cz = None
        self.crz_lod = None
        self.crz_thrust = None
        self.crz_throttle = None
        self.crz_sec = None

        self.max_esar_altp = None
        self.max_esar = None
        self.max_esar_cz = None
        self.max_esar_lod = None
        self.max_esar_thrust = None
        self.max_esar_throttle = None
        self.max_esar_sec = None

    def eval_cruise_point(self):
        """Evaluate cruise point characteristics
        """
        self.disa = self.aircraft.requirement.cruise_disa
        self.altp = self.aircraft.requirement.cruise_altp
        self.mach = self.aircraft.requirement.cruise_mach
        self.mass = self.aircraft.weight_cg.mtow

        pamb,tamb,tstd,dtodz = earth.atmosphere(self.altp, self.disa)

        lf_dict = self.level_flight(pamb,tamb,self.mach,self.mass)
        sm_dict = self.eval_max_sar(self.mass,self.mach,self.disa)

        self.crz_esar = lf_dict["sar"]
        self.crz_cz = lf_dict["cz"]
        self.crz_lod = lf_dict["lod"]
        self.crz_thrust = lf_dict["fn"]
        self.crz_throttle = lf_dict["thtl"]
        self.crz_power = lf_dict["sec"]*lf_dict["fn"]
        self.crz_sec = lf_dict["sec"]

        self.max_esar_altp = sm_dict["altp"]
        self.max_esar = sm_dict["sar"]
        self.max_esar_cz = sm_dict["cz"]
        self.max_esar_lod = sm_dict["lod"]
        self.max_esar_thrust = sm_dict["fn"]
        self.max_esar_throttle = sm_dict["thtl"]
        self.max_esar_power = sm_dict["sec"]*sm_dict["fn"]
        self.max_esar_sec = sm_dict["sec"]

    def mass_mission_adaptation(self):
        """Solves coupling between MTOW and OWE
        """
        range = self.aircraft.requirement.design_range
        altp = self.aircraft.requirement.cruise_altp
        mach = self.aircraft.requirement.cruise_mach
        disa = self.aircraft.requirement.cruise_disa

        payload = self.aircraft.airframe.cabin.nominal_payload

        def fct(mtow):
            self.aircraft.weight_cg.mtow = mtow[0]
            self.aircraft.weight_cg.mass_pre_design()
            owe = self.aircraft.weight_cg.owe
            self.nominal.eval(range,mtow,owe,altp,mach,disa)
            battery_mass = self.nominal.battery_mass
            return mtow - (owe + payload + battery_mass)

        mtow_ini = [self.aircraft.weight_cg.mtow]
        output_dict = fsolve(fct, x0=mtow_ini, args=(), full_output=True)
        if (output_dict[2]!=1): raise Exception("Convergence problem")

        self.aircraft.weight_cg.mtow = output_dict[0][0]
        self.aircraft.weight_cg.mass_pre_design()
        self.aircraft.performance.mission.payload_range()


class MissionNominal(Flight):
    """Define common features for all mission types.
    """
    def __init__(self, aircraft):
        super(MissionNominal, self).__init__(aircraft)
        self.aircraft = aircraft

        self.disa = None    # Mean cruise temperature shift
        self.altp = None    # Mean cruise altitude
        self.mach = None    # Cruise mach number
        self.range = None   # Mission distance
        self.tow = None     # Take Off Weight
        self.payload = None         # Mission payload
        self.time_block = None      # Mission block duration
        self.fuel_block = None      # Mission block fuel consumption
        self.fuel_reserve = None    # Mission reserve fuel
        self.fuel_total = None      # Mission total fuel

        self.holding_time = unit.s_min(30)  # Holding duration
        self.reserve_fuel_ratio = self.reserve_fuel_ratio() # Ratio of mission fuel to account into reserve
        self.diversion_range = self.diversion_range()       # Diversion leg

    def eval(self,range,tow,owe,altp,mach,disa):
        """Evaluate mission and store results in object attributes
        """
        self.range = range  # Mission distance
        self.disa = disa    # Mean cruise temperature shift
        self.altp = altp    # Mean cruise altitude
        self.mach = mach    # Cruise mach number
        self.tow = tow      # Take Off Weight
        self.eval_breguet(range,tow,altp,mach,disa)
        self.eval_payload(owe)

    def reserve_fuel_ratio(self):
        design_range = self.aircraft.requirement.design_range
        if (design_range> unit.m_NM(6500.)):
            reserve_fuel_ratio = 0.03
        else:
            reserve_fuel_ratio = 0.05
        return reserve_fuel_ratio

    def diversion_range(self):
        design_range = self.aircraft.requirement.design_range
        if (design_range> unit.m_NM(200.)):
            diversion_range = unit.m_NM(200.)
        else:
            diversion_range = design_range
        return diversion_range

    def eval_payload(self,owe):
        """Computing resulting payload
        """
        self.payload = self.tow - self.fuel_total - owe

    def eval_breguet(self,range,tow,altp,mach,disa):
        """
        Mission computation using bregueçt equation, fixed L/D and fixed sfc
        """
        g = earth.gravity()

        n_engine = self.aircraft.airframe.nacelle.n_engine
        reference_thrust = self.aircraft.airframe.nacelle.reference_thrust
        engine_bpr = self.aircraft.airframe.nacelle.engine_bpr
        ktow = self.aircraft.performance.mission.ktow

        # Departure ground phases
        #-----------------------------------------------------------------------------------------------------------
        fuel_taxi_out = (34. + 2.3e-4*reference_thrust)*n_engine
        time_taxi_out = 540.

        fuel_take_off = 1e-4*(2.8+2.3/engine_bpr)*tow
        time_take_off = 220.*tow/(reference_thrust*n_engine)

        # Mission leg
        #-----------------------------------------------------------------------------------------------------------
        fuel_mission,time_mission = self.breguet_range(range,tow,ktow,altp,mach,disa)

        mass = tow - (fuel_taxi_out + fuel_take_off + fuel_mission)     # mass is not landing weight

        # Arrival ground phases
        #-----------------------------------------------------------------------------------------------------------
        fuel_landing = 1e-4*(0.5+2.3/engine_bpr)*mass
        time_landing = 180.

        fuel_taxi_in = (26. + 1.8e-4*reference_thrust)*n_engine
        time_taxi_in = 420.

        # Block fuel and time
        #-----------------------------------------------------------------------------------------------------------
        self.fuel_block = fuel_taxi_out + fuel_take_off + fuel_mission + fuel_landing + fuel_taxi_in
        self.time_block = time_taxi_out + time_take_off + time_mission + time_landing + time_taxi_in

        # Diversion fuel
        #-----------------------------------------------------------------------------------------------------------
        fuel_diversion,t = self.breguet_range(self.diversion_range,mass,0.99,altp,mach,disa)

        # Holding fuel
        #-----------------------------------------------------------------------------------------------------------
        altp_holding = unit.m_ft(1500.)
        mach_holding = 0.65 * mach
        fuel_holding = self.holding(self.holding_time,mass,altp_holding,mach_holding,disa)

        # Total
        #-----------------------------------------------------------------------------------------------------------
        self.fuel_reserve = fuel_mission*self.reserve_fuel_ratio + fuel_diversion + fuel_holding
        self.fuel_total = self.fuel_block + self.fuel_reserve

        #-----------------------------------------------------------------------------------------------------------
        return


class MissionGeneric(MissionNominal):
    """Generic mission evaluation
    Four variables are driving mission computation : total_fuel, tow, payload & range
    Two of them are necessary to compute the two others
    This class computes a mission from 2 input among 4
    """
    def __init__(self, aircraft):
        super(MissionGeneric, self).__init__(aircraft)

    def eval(self,owe,altp,mach,disa,**kwargs):
        """Generic mission solver
        kwargs must contain affectations to the parameters that are fixed
        among the following list : range, tow, payload, fuel_total
        """
        self.disa = disa    # Mean cruise temperature shift
        self.altp = altp    # Mean cruise altitude
        self.mach = mach    # Cruise mach number

        range = [0.]
        tow = [0.]
        payload = [0.]
        fuel_total = [0.]

        for key,val in kwargs.items():      # load parameter values, this quantities will not be modified
            exec(key+"[0] = val")

        vars = list(set(["range","tow","payload","fuel_total"])-set(kwargs.keys())) # extract variable names

        def fct(x_in):
            for k,key in enumerate(vars):      # load variable values
                exec(key+"[0] = x_in[k]")
            self.eval_breguet(range[0],tow[0],altp,mach,disa)         # eval Breguet equation, fuel_total is updated in the object
            return  [self.fuel_total - fuel_total[0],
                     tow[0] - (owe+payload[0]+self.fuel_total)]  # constraints residuals are sent back

        x_ini = np.zeros(2)
        for k,key in enumerate(vars):              # load init values from object
            if (key=="fuel_total"): x_ini[k] = 0.25*owe
            elif (key=="payload"): x_ini[k] = 0.25*owe
            elif (key=="range"): x_ini[k] = self.aircraft.requirement.design_range
            elif (key=="tow"): x_ini[k] = self.aircraft.weight_cg.mtow
        output_dict = fsolve(fct, x0=x_ini, args=(), full_output=True)
        if (output_dict[2]!=1): raise Exception("Convergence problem")

        for k,key in enumerate(vars):              # get solution
            exec(key+"[0] = output_dict[0][k]")
        self.eval_breguet(range[0],tow[0],altp,mach,disa)
        self.range = range[0]
        self.tow = tow[0]
        self.payload = payload[0]


class MissionIsoMassNominal(Flight):
    """Define common features for all mission types.
    """
    def __init__(self, aircraft):
        super(MissionIsoMassNominal, self).__init__(aircraft)
        self.aircraft = aircraft

        self.disa = None    # Mean cruise temperature shift
        self.altp = None    # Mean cruise altitude
        self.mach = None    # Cruise mach number
        self.range = None   # Mission distance
        self.tow = None     # Take Off Weight
        self.payload = None         # Mission payload
        self.time_block = None      # Mission block duration
        self.enrg_block = None      # Mission block energy consumption
        self.enrg_reserve = None    # Mission reserve energy
        self.enrg_total = None      # Mission total energy
        self.battery_mass = None    # Mission battery mass

        self.holding_time = unit.s_min(30)  # Holding duration
        self.reserve_enrg_ratio = self.reserve_enrg_ratio() # Ratio of mission fuel to account into reserve
        self.diversion_range = self.diversion_range()       # Diversion leg

    def eval(self,range,tow,owe,altp,mach,disa):
        """Evaluate mission and store results in object attributes
        """
        self.range = range  # Mission distance
        self.disa = disa    # Mean cruise temperature shift
        self.altp = altp    # Mean cruise altitude
        self.mach = mach    # Cruise mach number
        self.tow = tow      # Take Off Weight
        self.eval_breguet(range,tow,altp,mach,disa)
        self.eval_payload(owe)

    def reserve_enrg_ratio(self):
        design_range = self.aircraft.requirement.design_range
        if (design_range> unit.m_NM(6500.)):
            reserve_enrg_ratio = 0.03
        else:
            reserve_enrg_ratio = 0.05
        return reserve_enrg_ratio

    def diversion_range(self):
        design_range = self.aircraft.requirement.design_range
        if (design_range> unit.m_NM(200.)):
            diversion_range = unit.m_NM(200.)
        else:
            diversion_range = design_range
        return diversion_range

    def eval_payload(self,owe):
        """Computing resulting payload
        """
        self.payload = self.tow - self.battery_mass - owe

    def eval_breguet(self,range,tow,altp,mach,disa):
        """
        Mission computation using bregueçt equation, fixed L/D and fixed sfc
        """
        g = earth.gravity()
        n_engine = self.aircraft.airframe.nacelle.n_engine
        reference_thrust = self.aircraft.airframe.nacelle.reference_thrust

        # Departure ground phases
        #-----------------------------------------------------------------------------------------------------------
        enrg_taxi_out = (0.25*43.1e6)*(34. + 2.3e-4*reference_thrust)*n_engine
        time_taxi_out = 540.

        enrg_take_off = (0.25*43.1e6)*3.e-4*tow
        time_take_off = 220.*tow/(reference_thrust*n_engine)

        # Mission leg
        #-----------------------------------------------------------------------------------------------------------
        enrg_mission,time_mission = self.breguet_range(range,tow,1.,altp,mach,disa)

        # Arrival ground phases
        #-----------------------------------------------------------------------------------------------------------
        enrg_landing = (0.25*43.1e6)*0.75e-4*tow
        time_landing = 180.

        enrg_taxi_in = (0.25*43.1e6)*(26. + 1.8e-4*reference_thrust)*n_engine
        time_taxi_in = 420.

        # Block fuel and time
        #-----------------------------------------------------------------------------------------------------------
        self.enrg_block = enrg_taxi_out + enrg_take_off + enrg_mission + enrg_landing + enrg_taxi_in
        self.time_block = time_taxi_out + time_take_off + time_mission + time_landing + time_taxi_in

        # Diversion fuel
        #-----------------------------------------------------------------------------------------------------------
        enrg_diversion,t = self.breguet_range(self.diversion_range,tow,1.,altp,mach,disa)

        # Holding fuel
        #-----------------------------------------------------------------------------------------------------------
        altp_holding = unit.m_ft(1500.)
        mach_holding = 0.65 * mach
        enrg_holding = self.holding(self.holding_time,tow,altp_holding,mach_holding,disa)

        # Total
        #-----------------------------------------------------------------------------------------------------------
        self.enrg_reserve = enrg_mission*self.reserve_enrg_ratio + enrg_diversion + enrg_holding
        self.enrg_total = self.enrg_block + self.enrg_reserve
        self.battery_mass = self.enrg_total / self.aircraft.airframe.system.battery_energy_density

        #-----------------------------------------------------------------------------------------------------------
        return


<<<<<<< HEAD
class MissionGeneric(MissionNominal):
=======
class MissionIsoMassGeneric(MissionIsoMassNominal):
>>>>>>> 39082024
    """Generic mission evaluation
    Four variables are driving mission computation : battery_mass, tow, payload & range
    Two of them are necessary to compute the two others
    This class computes a mission from 2 input among 4
    """
    def __init__(self, aircraft):
        super(MissionIsoMassGeneric, self).__init__(aircraft)

    def eval(self,owe,altp,mach,disa,**kwargs):
        """Generic mission solver
        kwargs must contain affectations to the parameters that are fixed
        among the following list : range, tow, payload, fuel_total
        """
        self.disa = disa    # Mean cruise temperature shift
        self.altp = altp    # Mean cruise altitude
        self.mach = mach    # Cruise mach number

        range = [0.]
        tow = [0.]
        payload = [0.]
        fuel_total = [0.]

        for key,val in kwargs.items():      # load parameter values, this quantities will not be modified
            exec(key+"[0] = val")

        vars = list(set(["range","tow","payload","fuel_total"])-set(kwargs.keys())) # extract variable names

        def fct(x_in):
            for k,key in enumerate(vars):      # load variable values
                exec(key+"[0] = x_in[k]")
            self.eval_breguet(range[0],tow[0],altp,mach,disa)         # eval Breguet equation, fuel_total is updated in the object
            return  [self.battery_mass - fuel_total[0],
                     tow[0] - (owe+payload[0]+self.battery_mass)]  # constraints residuals are sent back

        x_ini = np.zeros(2)
        for k,key in enumerate(vars):              # load init values from object
            if (key=="fuel_total"): x_ini[k] = 0.25*owe
            elif (key=="payload"): x_ini[k] = 0.25*owe
            elif (key=="range"): x_ini[k] = self.aircraft.requirement.design_range
            elif (key=="tow"): x_ini[k] = self.aircraft.weight_cg.mtow
        output_dict = fsolve(fct, x0=x_ini, args=(), full_output=True)
        if (output_dict[2]!=1): raise Exception("Convergence problem")

        for k,key in enumerate(vars):              # get solution
            exec(key+"[0] = output_dict[0][k]")
        self.eval_breguet(range[0],tow[0],altp,mach,disa)
        self.range = range[0]
        self.tow = tow[0]
        self.payload = payload[0]


class MissionDef(Flight):
    """Defines a mission evaluation for a fuel based propulsion system (kerozen, H2 ...etc)

    .. warning::
        This class is not used. By default MARILib uses :class:`MissionGeneric`."""
    def __init__(self,aircraft):
        # Inputs
        self.aircraft = aircraft
        self.disa = None  # Mean cruise temperature shift
        self.altp = None  # Mean cruise altitude
        self.mach = None  # Cruise mach number
        self.range = None  # Mission distance
        self.owe = None # default Operating Weight Empty
        # Outputs
        self.tow = None  # Take Off Weight
        self.payload = None  # Mission payload
        self.time_block = None  # Mission block duration
        self.fuel_block = None  # Mission block fuel consumption
        self.fuel_reserve = None  # Mission reserve fuel
        self.fuel_total = None  # Mission total fuel

        self.holding_time = unit.s_min(30)  # Holding duration
        self.reserve_fuel_ratio = self.__reserve_fuel_ratio()  # Ratio of mission fuel to account into reserve
        self.diversion_range = self.diversion_range()  # Diversion leg

    def set_parameters(self, mach=None, altp=None, disa=None, owe=None):
        """Set the flight condition of the mission:
            1) if one or more value is specified : set the corresponding mission attributes
            2) if no value is specified : reset mission parameters to default aircraft requirements

        :param mach: cruise Mach number
        :param altp: cruise altitude
        :param disa: mean temperature shift
        :param owe: Operating Weight empty
        """
        if mach==None and altp==None and disa==None and owe==None: # 1: reset to default
            self.mach = self.aircraft.requirement.cruise_mach
            self.altp = self.aircraft.requirement.cruise_altp
            self.disa = self.aircraft.requirement.cruise_disa
            self.owe = self.aircraft.weight_cg.owe

        else:
            if mach != None:
                self.mach = mach
            if disa != None:
                self.disa = disa
            if owe != None:
                self.owe = owe
            if altp != None:
                self.altp = altp

    def eval(self, inputs={'range':None,'tow':None}, **kwargs):
        """Solve mission equations for given inputs.
        During a mission at given cruise mach, altitude, temperature shift (disa) and Operating Weight Empty (owe)
        the four following parameters are linked together:

        - tow : Take-Off Weight
        - payload : weight of Payload
        - range : mission range
        - fuel_total : weight of fuel taking into account safety margins

        by two equations :

        1) fuel_total = `eval_Breguet(range,tow, altp, mach, disa)`
        2) tow - payload - fuel_total - owe = 0

        By fixing two of the previous variables, we deduce the two remaining unknowns.

        :param inputs: a dictionary of two fixed parameters. Default is `{'range','tow'}`
        :param kwargs: optional named parameters for :py:meth:`set_parameters`
        :return: a dictionary of the two remaining unknown parameter. By default `{'range', 'fuel_total'}`.

        Throws error if `fsolve` does not converge.
        """

        if len(kwargs)>0:
            self.set_parameters(**kwargs)

        # Build the unknown dict
        all_variables = ['range','tow','payload','fuel_total']
        unknowns = []
        for name in sorted(all_variables):
            if name not in inputs.keys():
                unknowns.append(name) # add a new unknown
            else:
                self.__dict__[name] = inputs[name] # set the input value in the mission attribute

        x0 = self.__init_unknowns(unknowns)
        x = fsolve(self.__mission_equations_to_solve, x0, args=({'inputs': inputs.keys(), 'unknowns': unknowns}))

        output = {}
        for k,solution in enumerate(x): # store the solutions
            self.__dict__[unknowns[k]] = solution # set the value in the mission attribute
            output[unknowns[k]] = solution

        return output


    def init_unknowns(self,unknowns):
        """Initialize the value of the unknowns before calling fsolve
        :param unknowns: a list of two variable names in ['range', 'tow', 'payload', 'fuel_total']
        :return: two init values
        """
        x0 = [None,None]
        for k,unknown in enumerate(sorted(unknowns)):
            if (unknown == "fuel_total"):
                x0[k] = 0.25 * self.owe
            elif (unknown == "payload"):
                x0[k] = 0.25 * self.owe
            elif (unknown == "range"):
                x0[k] = self.aircraft.requirement.design_range
            elif (unknown == "tow"):
                x0[k] = self.aircraft.weight_cg.mtow
        return x0

    def mission_equations_to_solve(self, unknowns, *args):
        """The set of two equations to solve to determine the two unknowns:
            1) `fuel_total - eval_Breguet(range,tow, altp, mach, disa) = 0`
            2) `tow - payload - fuel_total - owe = 0`
        :param unknowns: a list of two guess values for the unknowns
        :param args: a tuple containing a dict of inputs and unknowns names in ['range', 'tow', 'payload', 'fuel_total']
        :return: the values of the two equations
        """
        inputs = args[0]['inputs']
        unknowns_name = args[0]['unknowns']

        xx = {'range':None, 'tow':None, 'payload':None, 'fuel_total':None}

        k = 0
        for name in sorted(xx.keys()): # iterate over the list
            if name in inputs:
                xx[name] = self.__dict__[name]  # read the value  of the attribute
            elif name in unknowns_name:
                xx[name] = unknowns[k]  # read the value in the unknown list : the order matters -> sorted()
                k += 1

        self.eval_breguet(xx['range'], xx['tow'], self.altp, self.mach, self.disa)
        eq1 = xx['fuel_total'] - self.fuel_total
        eq2 = xx['tow'] - xx['fuel_total'] - self.owe - xx['payload']

        return eq1,eq2

    def __reserve_fuel_ratio(self):
        design_range = self.aircraft.requirement.design_range
        if (design_range > unit.m_NM(6500.)):
            reserve_fuel_ratio = 0.03
        else:
            reserve_fuel_ratio = 0.05
        return reserve_fuel_ratio

    def diversion_range(self):
        design_range = self.aircraft.requirement.design_range
        if (design_range > unit.m_NM(200.)):
            diversion_range = unit.m_NM(200.)
        else:
            diversion_range = design_range
        return diversion_range

    def eval_payload(self, owe):
        """
        Computing resulting payload
        """
        self.payload = self.tow - self.fuel_total - owe

    def eval_breguet(self, range, tow, altp, mach, disa):
        """
        Mission computation using breguet equation, fixed L/D and fixed sfc
        """
        g = earth.gravity()

        n_engine = self.aircraft.airframe.nacelle.n_engine
        reference_thrust = self.aircraft.airframe.nacelle.reference_thrust
        engine_bpr = self.aircraft.airframe.nacelle.engine_bpr
        ktow = self.aircraft.performance.mission.ktow

        # Departure ground phases
        # -----------------------------------------------------------------------------------------------------------
        fuel_taxi_out = (34. + 2.3e-4 * reference_thrust) * n_engine
        time_taxi_out = 540.

        fuel_take_off = 1e-4 * (2.8 + 2.3 / engine_bpr) * tow
        time_take_off = 220. * tow / (reference_thrust * n_engine)

        # Mission leg
        # -----------------------------------------------------------------------------------------------------------
        fuel_mission,time_mission = self.breguet_range(range,tow,ktow,altp,mach,disa)

        mass = tow - (fuel_taxi_out + fuel_take_off + fuel_mission)  # mass is not landing weight

        # Arrival ground phases
        # -----------------------------------------------------------------------------------------------------------
        fuel_landing = 1e-4 * (0.5 + 2.3 / engine_bpr) * mass
        time_landing = 180.

        fuel_taxi_in = (26. + 1.8e-4 * reference_thrust) * n_engine
        time_taxi_in = 420.

        # Block fuel and time
        # -----------------------------------------------------------------------------------------------------------
        self.fuel_block = fuel_taxi_out + fuel_take_off + fuel_mission + fuel_landing + fuel_taxi_in
        self.time_block = time_taxi_out + time_take_off + time_mission + time_landing + time_taxi_in

        # Diversion fuel
        # -----------------------------------------------------------------------------------------------------------
        fuel_diversion,t = self.breguet_range(self.diversion_range,mass,0.99,altp,mach,disa)

        # Holding fuel
        # -----------------------------------------------------------------------------------------------------------
        altp_holding = unit.m_ft(1500.)
        mach_holding = 0.65 * mach
        fuel_holding = self.holding(self.holding_time,mass,altp_holding,mach_holding,disa)

        # Total
        # -----------------------------------------------------------------------------------------------------------
        self.fuel_reserve = fuel_mission * self.reserve_fuel_ratio + fuel_diversion + fuel_holding
        self.fuel_total = self.fuel_block + self.fuel_reserve

        # -----------------------------------------------------------------------------------------------------------
        return
<|MERGE_RESOLUTION|>--- conflicted
+++ resolved
@@ -509,11 +509,7 @@
         return
 
 
-<<<<<<< HEAD
-class MissionGeneric(MissionNominal):
-=======
 class MissionIsoMassGeneric(MissionIsoMassNominal):
->>>>>>> 39082024
     """Generic mission evaluation
     Four variables are driving mission computation : battery_mass, tow, payload & range
     Two of them are necessary to compute the two others
